--- conflicted
+++ resolved
@@ -237,11 +237,7 @@
  */
 e2e.otr.Session.prototype.deriveKeyValues = function(s) {
   s = s || this.authData.s;
-<<<<<<< HEAD
-  assert(this.authData.s);
-=======
   assert(Boolean(s));
->>>>>>> 6fa34ea3
   var secbytes = new e2e.otr.Mpi(new Uint8Array(s));
 
   /**
